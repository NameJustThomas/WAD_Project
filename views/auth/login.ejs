<!DOCTYPE html>
<html lang="en">
  <head>
    <meta charset="UTF-8" />
    <meta name="viewport" content="width=device-width, initial-scale=1" />
    <title><%= title %> - Online Shop</title>
    <link
      href="https://cdn.jsdelivr.net/npm/bootstrap@5.3.0/dist/css/bootstrap.min.css"
      rel="stylesheet"
    />
    <link
      rel="stylesheet"
      href="https://cdnjs.cloudflare.com/ajax/libs/font-awesome/6.0.0/css/all.min.css"
    />
    <link rel="stylesheet" href="/css/style.css" />
  </head>
  <body>
    <!-- Navigation -->
    <%- include('../partials/navbar') %>

    <!-- Login Section -->
    <section class="login-section py-5">
      <div class="container">
        <div class="row justify-content-center">
          <div class="col-md-6">
            <div class="card shadow-sm">
              <div class="card-body">
                <h2 class="text-center mb-4">Login</h2>

                <% if (error) { %>
                <div
                  class="alert alert-danger alert-dismissible fade show"
                  role="alert"
                >
                  <%= error %>
                  <button
                    type="button"
                    class="btn-close"
                    data-bs-dismiss="alert"
                    aria-label="Close"
                  ></button>
                </div>
                <% } %>

                <form action="/login" method="POST" class="font-jack-frost">
                  <div class="mb-3">
                    <label for="email" class="form-label"
                      >Email address or Username</label
                    >
                    <input
                      type="text"
                      class="form-control font-segoe-ui"
                      id="identifier"
                      name="identifier"
                      required
                    />
                  </div>
                  <div class="mb-3">
                    <label for="password" class="form-label">Password</label>
                    <input
                      type="password"
                      class="form-control font-segoe-ui"
                      id="password"
                      name="password"
                      required
                    />
                  </div>
                  <div class="d-grid">
                    <button type="submit" class="btn btn-register">
                      Login
                    </button>
                  </div>
                  <div class="mb-3 text-end font-jack-frost">
                    <a href="/forgot-password" class="text-decoration-none"
                      >Forgot Password?</a
                    >
                  </div>
                </form>

<<<<<<< HEAD
                            <form action="/auth/login" method="POST">
                                <div class="mb-3">
                                    <label for="email" class="form-label">Email address</label>
                                    <input type="email" class="form-control" id="email" name="email" required>
                                </div>
                                <div class="mb-3">
                                    <label for="password" class="form-label">Password</label>
                                    <input type="password" class="form-control" id="password" name="password" required>
                                </div>
                                <div class="d-grid">
                                    <button type="submit" class="btn btn-primary">Login</button>
                                </div>
                            </form>
                            
                            <div class="text-center mt-3">
                                <p>Don't have an account? <a href="/auth/register">Register here</a></p>
                            </div>
                        </div>
                    </div>
=======
                <div class="text-center mt-3 font-jack-frost">
                  <p>
                    Don't have an account?
                    <a href="/register" class="login-link">Register here</a>
                  </p>
>>>>>>> 96b94361
                </div>
              </div>
            </div>
          </div>
        </div>
      </div>
    </section>

    <!-- Footer -->
    <%- include('../partials/footer') %>

    <script src="https://cdn.jsdelivr.net/npm/bootstrap@5.3.0/dist/js/bootstrap.bundle.min.js"></script>
  </body>
</html><|MERGE_RESOLUTION|>--- conflicted
+++ resolved
@@ -77,33 +77,11 @@
                   </div>
                 </form>
 
-<<<<<<< HEAD
-                            <form action="/auth/login" method="POST">
-                                <div class="mb-3">
-                                    <label for="email" class="form-label">Email address</label>
-                                    <input type="email" class="form-control" id="email" name="email" required>
-                                </div>
-                                <div class="mb-3">
-                                    <label for="password" class="form-label">Password</label>
-                                    <input type="password" class="form-control" id="password" name="password" required>
-                                </div>
-                                <div class="d-grid">
-                                    <button type="submit" class="btn btn-primary">Login</button>
-                                </div>
-                            </form>
-                            
-                            <div class="text-center mt-3">
-                                <p>Don't have an account? <a href="/auth/register">Register here</a></p>
-                            </div>
-                        </div>
-                    </div>
-=======
                 <div class="text-center mt-3 font-jack-frost">
                   <p>
                     Don't have an account?
                     <a href="/register" class="login-link">Register here</a>
                   </p>
->>>>>>> 96b94361
                 </div>
               </div>
             </div>
