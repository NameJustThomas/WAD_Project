<!-- Main Navbar -->
<nav class="navbar navbar-expand-lg bg-white shadow-sm border-bottom">
  <div class="container-fluid px-xl-5">
    <!-- Logo -->
    <a class="navbar-brand fw-bold fs-4 me-5 text-black" href="/">FASHION</a>

    <!-- Toggler Button -->
    <button class="navbar-toggler" type="button" data-bs-toggle="collapse" data-bs-target="#mainNavbarContent">
      <span class="navbar-toggler-icon"></span>
    </button>

    <!-- Collapsible Content -->
    <div class="collapse navbar-collapse justify-content-between" id="mainNavbarContent">
      <!-- Centered Navigation Links -->
      <ul class="navbar-nav mx-auto mb-2 mb-lg-0 gap-lg-4 text-uppercase fw-semibold">
        <li class="nav-item dropdown">
          <a class="nav-link dropdown-toggle text-dark" href="#" id="shopDropdown" role="button" data-bs-toggle="dropdown">Shop</a>
          <ul class="dropdown-menu">
            <li><a class="dropdown-item" href="/products?category=men">Men</a></li>
            <li><a class="dropdown-item" href="/products?category=women">Women</a></li>
            <li><a class="dropdown-item" href="/products?category=kids">Kids</a></li>
            <li><hr class="dropdown-divider"></li>
            <li><a class="dropdown-item" href="/products">All Products</a></li>
            <li><a class="dropdown-item" href="/categories">All Categories</a></li>
          </ul>
        </li>
        <li class="nav-item">
          <a class="nav-link text-dark" href="/products?filter=sale">On Sale</a>
        </li>
        <li class="nav-item">
          <a class="nav-link text-dark" href="/products?sort=newest">New Arrivals</a>
        </li>
        <li class="nav-item">
          <a class="nav-link text-dark" href="/brands">Brands</a>
        </li>
      </ul>

      <!-- Right Section: Search + Icons -->
      <div class="d-flex align-items-center gap-3">
        <!-- Search Bar -->
        <form class="d-none d-lg-block flex-grow-1" action="/products" method="GET">
          <div class="input-group input-group-sm bg-light rounded-pill overflow-hidden w-100" style="max-width: 500px;">
            <span class="input-group-text bg-light border-0">
              <i data-lucide="search" class="text-muted" style="width:16px;height:16px;"></i>
            </span>
            <input type="search" name="q" class="form-control border-0 shadow-none bg-light rounded-pill" placeholder="Search for products..." value="<%= locals.searchQuery || '' %>">
          </div>
        </form>

        <!-- Cart Icon -->
        <a class="nav-link position-relative text-dark" href="/cart" aria-label="Cart">
          <i data-lucide="shopping-cart" class="fs-5"></i>
          <% if (locals.cartCount && cartCount > 0) { %>
            <span class="position-absolute top-0 start-100 translate-middle badge rounded-pill bg-dark text-white">
              <%= cartCount %>
            </span>
          <% } %>
        </a>

        <!-- User Icon -->
        <% if (locals.user) { %>
          <div class="nav-item dropdown">
            <a class="nav-link dropdown-toggle fs-5 text-dark" href="#" role="button" data-bs-toggle="dropdown" aria-expanded="false">
              <i data-lucide="user"></i>
            </a>
            <ul class="dropdown-menu dropdown-menu-end">
              <li><span class="dropdown-item-text fw-bold">Hi, <%= user.username %></span></li>
              <li><hr class="dropdown-divider"></li>
              <li><a class="dropdown-item" href="/profile">Profile</a></li>
              <li><a class="dropdown-item" href="/orders">Orders</a></li>
              <% if (user.role === 'admin') { %>
                <li><a class="dropdown-item" href="/admin">Admin Panel</a></li>
              <% } %>
              <li><hr class="dropdown-divider"></li>
              <li><a class="dropdown-item" href="/logout">Logout</a></li>
            </ul>
<<<<<<< HEAD
            <div class="d-flex">
                <a href="/cart" class="btn btn-outline-primary me-2">
                    <i class="fas fa-shopping-cart"></i> Cart
                    <span class="badge bg-primary cart-count"><%= cartCount || 0 %></span>
                </a>
                <% if (locals.user) { %>
                    <% if (user.role === 'admin') { %>
                        <a href="/admin" class="btn btn-outline-primary me-2">Admin Panel</a>
                    <% } %>
                    <div class="dropdown">
                        <button class="btn btn-primary dropdown-toggle" type="button" data-bs-toggle="dropdown" aria-expanded="false">
                            <%= user.username %>
                        </button>
                        <ul class="dropdown-menu">
                            <li><a class="dropdown-item" href="/profile">Profile</a></li>
                            <li><a class="dropdown-item" href="/orders">Orders</a></li>
                            <li><hr class="dropdown-divider"></li>
                            <li><a class="dropdown-item" href="/auth/logout">Logout</a></li>
                        </ul>
                    </div>
                <% } else { %>
                    <a href="/register" class="btn btn-outline-primary me-2">Register</a>
                    <a href="/auth/login" class="btn btn-primary">Login</a>
                <% } %>
            </div>
        </div>
    </div>
</nav> 

<!-- Bootstrap JS -->
<script src="https://cdn.jsdelivr.net/npm/bootstrap@5.3.0/dist/js/bootstrap.bundle.min.js"></script> 
=======
          </div>
        <% } else { %>
          <a class="nav-link fs-5 text-dark" href="/login" aria-label="Login">
            <i data-lucide="user"></i>
          </a>
        <% } %>
      </div>
    </div>
  </div>
</nav>

<!-- Navbar Script -->
<script src="https://unpkg.com/lucide@latest"></script>
<script>
  lucide.createIcons();

  // Close signup banner
  function closeSignupBanner() {
    const banner = document.getElementById("signup-banner");
    if (banner) banner.style.display = "none";
  }

  // Add to Cart
  document.querySelectorAll(".add-to-cart").forEach((button) => {
    button.addEventListener("click", async (e) => {
      e.preventDefault();
      const productId = e.target.closest(".add-to-cart").dataset.productId;
      const quantity = 1;

      button.classList.add("loading");
      const originalContent = button.innerHTML;
      button.innerHTML = '<i class="fas fa-spinner fa-spin"></i>';

      try {
        const res = await fetch(`/cart/add/${productId}`, {
          method: "POST",
          headers: {
            "Content-Type": "application/json",
            Accept: "application/json",
          },
          body: JSON.stringify({ quantity }),
        });

        const data = await res.json();

        if (data.redirect) {
          window.location.href = data.redirect;
          return;
        }

        if (data.success) {
          document.querySelector(".cart-count").textContent = data.cartCount;
          showToast("Success", data.message);
        } else {
          throw new Error(data.message);
        }
      } catch (err) {
        showToast("Error", err.message, true);
      } finally {
        button.classList.remove("loading");
        button.innerHTML = originalContent;
      }
    });
  });

  // Toast helper
  function showToast(title, message, isError = false) {
    const toast = document.createElement("div");
    toast.className = `toast show position-fixed bottom-0 end-0 m-3 ${
      isError ? "bg-danger text-white" : ""
    }`;
    toast.innerHTML = `
      <div class="toast-header">
        <strong class="me-auto">${title}</strong>
        <button type="button" class="btn-close" data-bs-dismiss="toast"></button>
      </div>
      <div class="toast-body">${message}</div>`;
    document.body.appendChild(toast);
    setTimeout(() => toast.remove(), 3000);
  }
</script>
>>>>>>> 96b94361
<|MERGE_RESOLUTION|>--- conflicted
+++ resolved
@@ -74,39 +74,6 @@
               <li><hr class="dropdown-divider"></li>
               <li><a class="dropdown-item" href="/logout">Logout</a></li>
             </ul>
-<<<<<<< HEAD
-            <div class="d-flex">
-                <a href="/cart" class="btn btn-outline-primary me-2">
-                    <i class="fas fa-shopping-cart"></i> Cart
-                    <span class="badge bg-primary cart-count"><%= cartCount || 0 %></span>
-                </a>
-                <% if (locals.user) { %>
-                    <% if (user.role === 'admin') { %>
-                        <a href="/admin" class="btn btn-outline-primary me-2">Admin Panel</a>
-                    <% } %>
-                    <div class="dropdown">
-                        <button class="btn btn-primary dropdown-toggle" type="button" data-bs-toggle="dropdown" aria-expanded="false">
-                            <%= user.username %>
-                        </button>
-                        <ul class="dropdown-menu">
-                            <li><a class="dropdown-item" href="/profile">Profile</a></li>
-                            <li><a class="dropdown-item" href="/orders">Orders</a></li>
-                            <li><hr class="dropdown-divider"></li>
-                            <li><a class="dropdown-item" href="/auth/logout">Logout</a></li>
-                        </ul>
-                    </div>
-                <% } else { %>
-                    <a href="/register" class="btn btn-outline-primary me-2">Register</a>
-                    <a href="/auth/login" class="btn btn-primary">Login</a>
-                <% } %>
-            </div>
-        </div>
-    </div>
-</nav> 
-
-<!-- Bootstrap JS -->
-<script src="https://cdn.jsdelivr.net/npm/bootstrap@5.3.0/dist/js/bootstrap.bundle.min.js"></script> 
-=======
           </div>
         <% } else { %>
           <a class="nav-link fs-5 text-dark" href="/login" aria-label="Login">
@@ -187,5 +154,4 @@
     document.body.appendChild(toast);
     setTimeout(() => toast.remove(), 3000);
   }
-</script>
->>>>>>> 96b94361
+</script>