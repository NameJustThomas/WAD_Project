<!DOCTYPE html>
<html lang="en">
  <head>
    <meta charset="UTF-8" />
    <meta name="viewport" content="width=device-width, initial-scale=1.0" />
    <title>Home - Online Shop</title>

    <!-- Stylesheets -->
    <link
      href="https://cdn.jsdelivr.net/npm/bootstrap@5.3.0/dist/css/bootstrap.min.css"
      rel="stylesheet"
    />
    <link
      rel="stylesheet"
      href="https://cdnjs.cloudflare.com/ajax/libs/font-awesome/6.0.0/css/all.min.css"
    />
    <link rel="stylesheet" href="/css/style.css" />
    <link rel="stylesheet" href="/css/navbar.css" />
  </head>

  <body>
    <!-- Topbar & Navbar -->
    <%- include('partials/topbar') %> 
    <%- include('partials/navbar') %>

    <!-- Hero Section -->
    <section class="hero-section py-5">
      <div class="hero-container mx-auto px-4 px-lg-5">
        <div class="row align-items-center min-vh-75">
          <div class="col-lg-6 text-center text-lg-start mb-4 mb-lg-0">
            <h1 class="display-4 fw-bold mb-3">
              FIND CLOTHES<br />THAT MATCHES<br />YOUR STYLE
            </h1>
            <p class="fw-bold mb-4" style="color: #616060">
              BROWSE THROUGH OUR DIVERSE RANGE OF METICULOUSLY<br />
              CRAFTED GARMENTS, DESIGNED TO BRING OUT YOUR<br />
              INDIVIDUALITY AND CATER TO YOUR SENSE OF STYLE.
            </p>
            <a href="/products" class="btn btn-dark btn-lg px-4 rounded-pill"
              >SHOP NOW</a
            >

            <div class="row mt-5 g-4 text-start fw-bold font-jack-frost">
              <div class="col-4">
                <h4 class="mb-0">200+</h4>
                <p class="mb-0 small">INTERNATIONAL BRANDS</p>
              </div>
              <div class="col-4">
                <h4 class="mb-0">2,000+</h4>
                <p class="mb-0 small">HIGH-QUALITY PRODUCTS</p>
              </div>
              <div class="col-4">
                <h4 class="mb-0">30,000+</h4>
                <p class="mb-0 small">HAPPY CUSTOMERS</p>
              </div>
            </div>
          </div>
          <div class="col-lg-6 text-center">
            <img src="/images/models-hero.png" alt="Models" class="img-fluid" />
          </div>
        </div>
      </div>
    </section>

<<<<<<< HEAD
    <!-- Featured Products -->
    <section class="container py-5">
        <h2 class="text-center mb-5">Featured Products</h2>
        <div class="row">
            <% products.forEach(product => { %>
                <div class="col-md-3 mb-4">
                    <div class="card h-100 product-card">
                        <div class="product-image">
                            <img src="<%= product.image_url || '/images/products/no-image.jpg' %>" class="card-img-top" alt="<%= product.name %>">
                            <% if (product.discount_price) { %>
                                <div class="discount-badge">
                                    Sale
                                </div>
                            <% } %>
                        </div>
                        <div class="card-body">
                            <h5 class="card-title"><%= product.name %></h5>
                            <p class="card-text text-muted"><%= product.category_name %></p>
                            <div class="price-container">
                                <% if (product.discount_price) { %>
                                    <p class="original-price text-decoration-line-through"><%= product.formatted_price %></p>
                                    <p class="discount-price"><%= product.formatted_discount_price %></p>
                                <% } else { %>
                                    <p class="price"><%= product.formatted_price %></p>
                                <% } %>
                            </div>
                            <div class="d-flex justify-content-between mt-3">
                                <a href="/products/<%= product.id %>" class="btn btn-outline-primary">View Details</a>
                                <button class="btn btn-primary add-to-cart" data-product-id="<%= product.id %>">
                                    <i class="fas fa-cart-plus"></i>
                                </button>
                            </div>
                        </div>
                    </div>
=======
    <%- include('partials/logobar') %>

    <!-- New Arrivals -->
    <section class="new-arrivals-outer-section pt-5 pb-3">
      <div class="container">
        <h2 class="text-center mb-4 section-title-new-arrivals fw-bold">
          NEW ARRIVALS
        </h2>
      </div>

      <div class="new-arrivals-striped-background">
        <div class="container py-4">
          <div class="row new-arrivals-row flex-nowrap overflow-auto">
            <% const newArrivals = products.slice(0, 8); %> <% if
            (newArrivals.length > 0) { %> <% newArrivals.forEach(product => {
            let currentPrice = parseFloat(product.discount_price) ||
            parseFloat(product.price); let originalPrice =
            parseFloat(product.price); let discount = product.discount_price ?
            Math.round(((originalPrice - currentPrice) / originalPrice) * 100) :
            0; let rating = parseFloat(product.rating || (Math.random() * 1.0 +
            4.0).toFixed(1)); let fullStars = Math.floor(rating); let halfStar =
            rating % 1 >= 0.4 && rating % 1 < 0.9; let emptyStars = 5 -
            fullStars - (halfStar ? 1 : 0); %>
            <div class="new-arrival-card-col">
              <div class="card new-arrival-card">
                <div class="new-arrival-image-container">
                  <img
                    src="<%= product.image %>"
                    class="new-arrival-img"
                    alt="<%= product.name %>"
                  />
>>>>>>> 96b94361
                </div>
                <div class="card-body new-arrival-card-body d-flex flex-column">
                  <h5 class="product-name-new-arrival">
                    <%= product.name ? product.name.toUpperCase() : 'PRODUCT NAME' %>
                  </h5>

                  <div class="product-rating-new-arrival mb-2">
                    <% for (let i = 0; i < fullStars; i++) { %><i
                      class="fas fa-star"
                    ></i
                    ><% } %> <% if (halfStar) { %><i
                      class="fas fa-star-half-alt"
                    ></i
                    ><% } %> <% for (let i = 0; i < emptyStars; i++) { %><i
                      class="far fa-star"
                    ></i
                    ><% } %>
                    <span class="rating-text-new-arrival"><%= rating %>/5</span>
                  </div>

                  <div class="product-price-new-arrival mt-auto">
                    <span class="current-price-new-arrival"
                      >$<%= currentPrice.toFixed(0) %></span
                    >
                    <% if (discount > 0) { %>
                    <span class="original-price-display-new-arrival"
                      >$<%= originalPrice.toFixed(0) %></span
                    >
                    <span class="discount-percentage-badge-new-arrival"
                      >-<%= discount %>%</span
                    >
                    <% } %>
                  </div>
                </div>
              </div>
            </div>
            <% }); %> <% } else { %>
            <div class="col-12 text-center py-5">
              <p class="text-muted">
                No new arrivals to display at the moment.
              </p>
            </div>
            <% } %>
          </div>

          <% if (newArrivals.length > 0) { %>
          <div class="text-center mt-4">
            <a href="/products" class="btn btn-view-all-new-arrivals"
              >VIEW ALL</a
            >
          </div>
          <% } %>
        </div>
      </div>
    </section>

    <!-- Categories -->
<!-- Categories -->
<section class="categories-section">
  <div class="container bg-light p-4 rounded-5 shadow-sm">
    <h2 class="text-center mb-4 fw-bold">Browse by Dress Style</h2>

    <div class="row gx-4 gy-4 justify-content-center align-items-center">
      <!-- First Row -->
      <div class="d-flex justify-content-center category-row">
        <div class="category-box small-box">
          <a href="/categories/<%= categories[0].id %>" class="category-link">
            <h4 class="category-title">CASUAL</h4>
            <img src="/images/casual.jpg" class="img-fluid category-img" alt="Casual" />
          </a>
        </div>
        <div class="category-box large-box">
          <a href="/categories/<%= categories[1].id %>" class="category-link">
            <h4 class="category-title">FORMAL</h4>
            <img src="/images/formal.jpg" class="img-fluid category-img" alt="Formal" />
          </a>
        </div>
      </div>

      <!-- Second Row -->
      <div class="d-flex mt-4 justify-content-center category-row">
        <div class="category-box large-box">
          <a href="/categories/<%= categories[2].id %>" class="category-link">
            <h4 class="category-title">PARTY</h4>
            <img src="/images/party.jpg" class="img-fluid category-img" alt="Party" />
          </a>
        </div>
        <div class="category-box small-box">
          <a href="/categories/<%= categories[3].id %>" class="category-link">
            <h4 class="category-title">GYM</h4>
            <img src="/images/gym.jpg" class="img-fluid category-img" alt="Gym" />
          </a>
        </div>
      </div>
    </div>
  </div>
</section>

    <!-- Footer -->
    <%- include('partials/footer') %>

    <!-- Scripts -->
    <script src="https://cdn.jsdelivr.net/npm/bootstrap@5.3.0/dist/js/bootstrap.bundle.min.js"></script>

  </body>
</html><|MERGE_RESOLUTION|>--- conflicted
+++ resolved
@@ -62,42 +62,6 @@
       </div>
     </section>
 
-<<<<<<< HEAD
-    <!-- Featured Products -->
-    <section class="container py-5">
-        <h2 class="text-center mb-5">Featured Products</h2>
-        <div class="row">
-            <% products.forEach(product => { %>
-                <div class="col-md-3 mb-4">
-                    <div class="card h-100 product-card">
-                        <div class="product-image">
-                            <img src="<%= product.image_url || '/images/products/no-image.jpg' %>" class="card-img-top" alt="<%= product.name %>">
-                            <% if (product.discount_price) { %>
-                                <div class="discount-badge">
-                                    Sale
-                                </div>
-                            <% } %>
-                        </div>
-                        <div class="card-body">
-                            <h5 class="card-title"><%= product.name %></h5>
-                            <p class="card-text text-muted"><%= product.category_name %></p>
-                            <div class="price-container">
-                                <% if (product.discount_price) { %>
-                                    <p class="original-price text-decoration-line-through"><%= product.formatted_price %></p>
-                                    <p class="discount-price"><%= product.formatted_discount_price %></p>
-                                <% } else { %>
-                                    <p class="price"><%= product.formatted_price %></p>
-                                <% } %>
-                            </div>
-                            <div class="d-flex justify-content-between mt-3">
-                                <a href="/products/<%= product.id %>" class="btn btn-outline-primary">View Details</a>
-                                <button class="btn btn-primary add-to-cart" data-product-id="<%= product.id %>">
-                                    <i class="fas fa-cart-plus"></i>
-                                </button>
-                            </div>
-                        </div>
-                    </div>
-=======
     <%- include('partials/logobar') %>
 
     <!-- New Arrivals -->
@@ -129,7 +93,6 @@
                     class="new-arrival-img"
                     alt="<%= product.name %>"
                   />
->>>>>>> 96b94361
                 </div>
                 <div class="card-body new-arrival-card-body d-flex flex-column">
                   <h5 class="product-name-new-arrival">
