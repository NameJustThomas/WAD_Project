--- conflicted
+++ resolved
@@ -45,13 +45,8 @@
         );
 
         if (!users.length) {
-<<<<<<< HEAD
             req.flash('error', 'Invalid email or password');
             return res.redirect('/auth/login');
-=======
-            req.flash('error', 'Invalid email or username or password');
-            return res.redirect('/login');
->>>>>>> 96b94361
         }
 
         const user = users[0];
@@ -59,13 +54,10 @@
         // Check password
         const isMatch = await bcrypt.compare(password, user.password);
         if (!isMatch) {
-<<<<<<< HEAD
             req.flash('error', 'Invalid email or password');
             return res.redirect('/auth/login');
-=======
             req.flash('error', 'Invalid email or username or password');
             return res.redirect('/login');
->>>>>>> 96b94361
         }
 
         // Set session and req.user
@@ -213,18 +205,14 @@
         res.redirect('/auth/forgot-password');
     } catch (error) {
         console.error('Error in forgotPassword:', error);
-<<<<<<< HEAD
         req.flash('error', 'Error processing request');
         res.redirect('/auth/forgot-password');
-=======
         req.flash('error', 'Error processing request. Please try again later.');
         res.redirect('/forgot-password');
->>>>>>> 96b94361
     }
 };
 
 // Show reset password page
-<<<<<<< HEAD
 exports.showResetPassword = async (req, res) => {
     try {
         const { token } = req.params;
@@ -250,7 +238,6 @@
         req.flash('error', 'Error loading reset password page');
         res.redirect('/auth/forgot-password');
     }
-=======
 exports.showResetPassword = (req, res) => {
     res.render('auth/reset-password', {
         title: 'Reset Password',
@@ -258,7 +245,6 @@
         error: req.flash('error'),
         success: req.flash('success')
     });
->>>>>>> 96b94361
 };
 
 // Handle reset password
